[package]
<<<<<<< HEAD
name = "unilayer_hashes"
version = "0.13.0"
=======
name = "bitcoin_hashes"
version = "0.14.0"
>>>>>>> 1f7b01ae
authors = ["Andrew Poelstra <apoelstra@wpsoftware.net>"]
license = "CC0-1.0"
repository = "https://github.com/UniLayerTeam/rust-unilayer"
documentation = "https://docs.rs/bitcoin_hashes/"
description = "Hash functions used by the rust-unilayer eccosystem"
categories = ["algorithms"]
keywords = [ "crypto", "bitcoin", "unilayer", "hash", "digest" ]
readme = "README.md"
edition = "2021"
rust-version = "1.56.1"
exclude = ["tests", "contrib"]

[features]
default = ["std"]
std = ["alloc", "hex/std", "unilayer-io/std"]
alloc = ["hex/alloc"]
# If you want I/O you must enable either "std" or "io".
io = ["unilayer-io"]
# Smaller (but slower) implementation of sha256, sha512 and ripemd160
small-hash = []

[package.metadata.docs.rs]
all-features = true
rustdoc-args = ["--cfg", "docsrs"]

[dependencies]
hex = { package = "hex-conservative", version = "0.2.0", default-features = false }

unilayer-io = { version = "0.1.1", default-features = false, optional = true }
schemars = { version = "0.8.3", default-features = false, optional = true }
serde = { version = "1.0", default-features = false, optional = true }

[dev-dependencies]
serde_test = "1.0"
serde_json = "1.0"<|MERGE_RESOLUTION|>--- conflicted
+++ resolved
@@ -1,11 +1,6 @@
 [package]
-<<<<<<< HEAD
 name = "unilayer_hashes"
-version = "0.13.0"
-=======
-name = "bitcoin_hashes"
 version = "0.14.0"
->>>>>>> 1f7b01ae
 authors = ["Andrew Poelstra <apoelstra@wpsoftware.net>"]
 license = "CC0-1.0"
 repository = "https://github.com/UniLayerTeam/rust-unilayer"
