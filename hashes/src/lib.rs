--- conflicted
+++ resolved
@@ -12,12 +12,7 @@
 //! Hashing a single byte slice or a string:
 //!
 //! ```rust
-<<<<<<< HEAD
-//! use unilayer_hashes::sha256;
-//! use unilayer_hashes::Hash;
-=======
-//! use bitcoin_hashes::{sha256, Hash as _};
->>>>>>> 3c87d0c5
+//! use unilayer_hashes::{sha256, Hash as _};
 //!
 //! let bytes = [0u8; 5];
 //! let hash_of_bytes = sha256::Hash::hash(&bytes);
@@ -28,12 +23,7 @@
 //! Hashing content from a reader:
 //!
 //! ```rust
-<<<<<<< HEAD
-//! use unilayer_hashes::sha256;
-//! use unilayer_hashes::Hash;
-=======
-//! use bitcoin_hashes::{sha256, Hash as _};
->>>>>>> 3c87d0c5
+//! use unilayer_hashes::{sha256, Hash as _};
 //!
 //! #[cfg(std)]
 //! # fn main() -> std::io::Result<()> {
@@ -52,12 +42,7 @@
 //! Hashing content by [`std::io::Write`] on HashEngine:
 //!
 //! ```rust
-<<<<<<< HEAD
-//! use unilayer_hashes::sha256;
-//! use unilayer_hashes::Hash;
-=======
-//! use bitcoin_hashes::{sha256, Hash as _};
->>>>>>> 3c87d0c5
+//! use unilayer_hashes::{sha256, Hash as _};
 //! use std::io::Write;
 //!
 //! #[cfg(std)]
