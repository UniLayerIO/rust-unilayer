--- conflicted
+++ resolved
@@ -1,11 +1,6 @@
 [package]
-<<<<<<< HEAD
 name = "unilayer-io"
-version = "0.1.1"
-=======
-name = "bitcoin-io"
 version = "0.1.2"
->>>>>>> 1f7b01ae
 authors = ["Matt Corallo <birchneutea@mattcorallo.com>"]
 license = "CC0-1.0"
 repository = "https://github.com/UniLayerTeam/rust-unilayer"
