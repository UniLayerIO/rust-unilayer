// SPDX-License-Identifier: CC0-1.0

//! Rust UniLayer units library
//!
//! This library provides basic types used by the Rust Bitcoin/UniLayer ecosystem.

// Experimental features we need.
#![cfg_attr(docsrs, feature(doc_auto_cfg))]
// Coding conventions.
#![warn(missing_docs)]
// Exclude lints we don't think are valuable.
#![allow(clippy::needless_question_mark)] // https://github.com/rust-bitcoin/rust-bitcoin/pull/2134
#![allow(clippy::manual_range_contains)] // More readable than clippy's format.
<<<<<<< HEAD
=======
#![allow(clippy::needless_borrows_for_generic_args)] // https://github.com/rust-lang/rust-clippy/issues/12454
>>>>>>> 3c87d0c5
#![no_std]

// Disable 16-bit support at least for now as we can't guarantee it yet.
#[cfg(target_pointer_width = "16")]
compile_error!(
    "rust-unilayer currently only supports architectures with pointers wider than 16 bits, let us
    know if you want 16-bit support. Note that we do NOT guarantee that we will implement it!"
);

#[cfg(feature = "alloc")]
extern crate alloc;

#[cfg(feature = "std")]
extern crate std;

/// A generic serialization/deserialization framework.
#[cfg(feature = "serde")]
pub extern crate serde;

#[cfg(test)]
#[macro_use]
mod test_macros;

pub mod amount;
#[cfg(feature = "alloc")]
<<<<<<< HEAD
=======
pub mod block;
#[cfg(feature = "alloc")]
>>>>>>> 3c87d0c5
pub mod fee_rate;
#[cfg(feature = "alloc")]
pub mod locktime;
#[cfg(feature = "alloc")]
pub mod parse;
#[cfg(feature = "alloc")]
pub mod weight;

#[doc(inline)]
<<<<<<< HEAD
pub use self::amount::{Amount, ParseAmountError, SignedAmount};
#[cfg(feature = "alloc")]
pub use self::parse::ParseIntError;
=======
pub use self::amount::{Amount, SignedAmount};
#[cfg(feature = "alloc")]
#[doc(inline)]
#[rustfmt::skip]
pub use self::{
    block::{BlockHeight, BlockInterval},
    fee_rate::FeeRate,
    // ParseIntError is used by other modules, so we re-export it.
    parse::ParseIntError,
    weight::Weight
};
>>>>>>> 3c87d0c5

#[rustfmt::skip]
#[allow(unused_imports)]
mod prelude {
    #[cfg(all(feature = "alloc", not(feature = "std")))]
    pub use alloc::{string::{String, ToString}, vec::Vec, boxed::Box, borrow::{Borrow, BorrowMut, Cow, ToOwned}, slice, rc};

    #[cfg(feature = "std")]
    pub use std::{string::{String, ToString}, vec::Vec, boxed::Box, borrow::{Borrow, BorrowMut, Cow, ToOwned}, rc};
}<|MERGE_RESOLUTION|>--- conflicted
+++ resolved
@@ -11,10 +11,7 @@
 // Exclude lints we don't think are valuable.
 #![allow(clippy::needless_question_mark)] // https://github.com/rust-bitcoin/rust-bitcoin/pull/2134
 #![allow(clippy::manual_range_contains)] // More readable than clippy's format.
-<<<<<<< HEAD
-=======
 #![allow(clippy::needless_borrows_for_generic_args)] // https://github.com/rust-lang/rust-clippy/issues/12454
->>>>>>> 3c87d0c5
 #![no_std]
 
 // Disable 16-bit support at least for now as we can't guarantee it yet.
@@ -40,11 +37,8 @@
 
 pub mod amount;
 #[cfg(feature = "alloc")]
-<<<<<<< HEAD
-=======
 pub mod block;
 #[cfg(feature = "alloc")]
->>>>>>> 3c87d0c5
 pub mod fee_rate;
 #[cfg(feature = "alloc")]
 pub mod locktime;
@@ -54,11 +48,6 @@
 pub mod weight;
 
 #[doc(inline)]
-<<<<<<< HEAD
-pub use self::amount::{Amount, ParseAmountError, SignedAmount};
-#[cfg(feature = "alloc")]
-pub use self::parse::ParseIntError;
-=======
 pub use self::amount::{Amount, SignedAmount};
 #[cfg(feature = "alloc")]
 #[doc(inline)]
@@ -70,7 +59,6 @@
     parse::ParseIntError,
     weight::Weight
 };
->>>>>>> 3c87d0c5
 
 #[rustfmt::skip]
 #[allow(unused_imports)]
